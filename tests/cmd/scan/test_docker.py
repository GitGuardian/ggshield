import json
from pathlib import Path
from unittest.mock import Mock, patch

import click
import pytest

from ggshield.cmd.main import cli
from ggshield.scan.scannable import File, Files, ScanCollection
from tests.conftest import (
    _SIMPLE_SECRET,
    DATA_PATH,
    assert_invoke_exited_with,
    assert_invoke_ok,
    my_vcr,
)


DOCKER_EXAMPLE_PATH = DATA_PATH / "docker-example.tar.xz"
DOCKER__INCOMPLETE_MANIFEST_EXAMPLE_PATH = (
    DATA_PATH / "docker-incomplete-manifest-example.tar.xz"
)


class TestDockerCMD:
    @patch("ggshield.cmd.secret.scan.docker.docker_save_to_tmp")
    @patch("ggshield.cmd.secret.scan.docker.docker_scan_archive")
    def test_docker_scan(
        self, scan_mock: Mock, save_mock, cli_fs_runner: click.testing.CliRunner
    ):
        scan_mock.return_value = ScanCollection(
            id="ggshield-non-existant", type="docker", results=[]
        )
        result = cli_fs_runner.invoke(
            cli,
            ["-v", "secret", "scan", "docker", "ggshield-non-existant"],
        )
<<<<<<< HEAD
        assert result.exit_code == 0, result.output
=======
        assert_invoke_ok(result)
>>>>>>> eb176f42

    @patch("ggshield.cmd.secret.scan.docker.docker_save_to_tmp")
    @patch("ggshield.cmd.secret.scan.docker.docker_scan_archive")
    def test_docker_scan_abort(
        self, scan_mock: Mock, save_mock: Mock, cli_fs_runner: click.testing.CliRunner
    ):
        save_mock.side_effect = click.exceptions.Abort()
        scan_mock.return_value = ScanCollection(
            id="ggshield-non-existant", type="docker", results=[]
        )
        result = cli_fs_runner.invoke(
            cli,
            ["-v", "secret", "scan", "docker", "ggshield-non-existant"],
        )
        assert result.exit_code == 0, result.output
        assert result.output == ""
<<<<<<< HEAD
=======
        assert_invoke_ok(result)
>>>>>>> eb176f42

    @patch("ggshield.cmd.secret.scan.docker.docker_save_to_tmp")
    @patch("ggshield.cmd.secret.scan.docker.docker_scan_archive")
    def test_docker_scan_failed_to_save(
        self, scan_mock: Mock, save_mock: Mock, cli_fs_runner: click.testing.CliRunner
    ):
        save_mock.side_effect = click.exceptions.ClickException(
            'Image "ggshield-non-existant" not found'
        )
        scan_mock.return_value = ScanCollection(
            id="ggshield-non-existant", type="docker", results=[]
        )
        result = cli_fs_runner.invoke(
            cli,
            ["-v", "secret", "scan", "docker", "ggshield-non-existant"],
        )
        assert result.exit_code == 1, result.output
        assert 'Error: Image "ggshield-non-existant" not found\n' in result.output
<<<<<<< HEAD
=======
        assert_invoke_exited_with(result, 1)
>>>>>>> eb176f42

    @patch("ggshield.scan.docker.get_files_from_docker_archive")
    @pytest.mark.parametrize(
        "image_path", [DOCKER_EXAMPLE_PATH, DOCKER__INCOMPLETE_MANIFEST_EXAMPLE_PATH]
    )
    @pytest.mark.parametrize("json_output", (False, True))
    def test_docker_scan_archive(
        self,
        get_files_mock: Mock,
        cli_fs_runner: click.testing.CliRunner,
        image_path: Path,
        json_output: bool,
    ):
        assert image_path.exists()

        get_files_mock.return_value = Files(
            files=[File(document=_SIMPLE_SECRET, filename="file_secret")]
        )
        with my_vcr.use_cassette("test_scan_file_secret"):
            json_arg = ["--json"] if json_output else []
            cli_fs_runner.mix_stderr = False
            result = cli_fs_runner.invoke(
                cli,
                [
                    "-v",
                    "secret",
                    "scan",
                    *json_arg,
                    "docker-archive",
                    str(image_path),
                ],
            )
            assert result.exit_code == 1, result.stderr
            get_files_mock.assert_called_once()
<<<<<<< HEAD
=======
            assert_invoke_exited_with(result, 1)
>>>>>>> eb176f42

            if json_output:
                output = json.loads(result.output)
                assert len(output["entities_with_incidents"]) == 1
            else:
                assert "1 incident has been found in file file_secret" in result.output<|MERGE_RESOLUTION|>--- conflicted
+++ resolved
@@ -35,11 +35,7 @@
             cli,
             ["-v", "secret", "scan", "docker", "ggshield-non-existant"],
         )
-<<<<<<< HEAD
-        assert result.exit_code == 0, result.output
-=======
         assert_invoke_ok(result)
->>>>>>> eb176f42
 
     @patch("ggshield.cmd.secret.scan.docker.docker_save_to_tmp")
     @patch("ggshield.cmd.secret.scan.docker.docker_scan_archive")
@@ -54,12 +50,8 @@
             cli,
             ["-v", "secret", "scan", "docker", "ggshield-non-existant"],
         )
-        assert result.exit_code == 0, result.output
+        assert_invoke_ok(result)
         assert result.output == ""
-<<<<<<< HEAD
-=======
-        assert_invoke_ok(result)
->>>>>>> eb176f42
 
     @patch("ggshield.cmd.secret.scan.docker.docker_save_to_tmp")
     @patch("ggshield.cmd.secret.scan.docker.docker_scan_archive")
@@ -76,12 +68,8 @@
             cli,
             ["-v", "secret", "scan", "docker", "ggshield-non-existant"],
         )
-        assert result.exit_code == 1, result.output
+        assert_invoke_exited_with(result, 1)
         assert 'Error: Image "ggshield-non-existant" not found\n' in result.output
-<<<<<<< HEAD
-=======
-        assert_invoke_exited_with(result, 1)
->>>>>>> eb176f42
 
     @patch("ggshield.scan.docker.get_files_from_docker_archive")
     @pytest.mark.parametrize(
@@ -114,12 +102,8 @@
                     str(image_path),
                 ],
             )
-            assert result.exit_code == 1, result.stderr
+            assert_invoke_exited_with(result, 1)
             get_files_mock.assert_called_once()
-<<<<<<< HEAD
-=======
-            assert_invoke_exited_with(result, 1)
->>>>>>> eb176f42
 
             if json_output:
                 output = json.loads(result.output)
